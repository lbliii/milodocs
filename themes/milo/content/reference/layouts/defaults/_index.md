---
<<<<<<< HEAD
title: defaults
description: Learn about the default layouts that make up the Milo Docs theme.
weight: 100
=======
title: default
description: Learn about the default layouts that make up the Milo Docs theme.
>>>>>>> a69ec458
---

Layouts in the `_default` folder define the major content types and outputs of your Hugo site. 

## Default Layouts

The following layouts are typically found in all Hugo sites and likely come with a fresh Hugo theme (`hugo theme new themeName`).

|template|description|[BundleType](https://gohugo.io/methods/page/bundletype/)|
|-|-|-|-|
|**baseof.html**| provides a global "shell" all other templates inherit from. |`branch`||
|**list.html**| renders taxonomy lists (e.g., articles with tags).|`branch`||
|**terms.html**| renders taxonomy terms (e.g., tags).|`branch`||
|**section.html**| renders markdown files in a directory (`dir/_index.md`).|`branch`||
|**home.html**| renders the `/` page of your site; overrides `content/index.md` if present.|`leaf`||
|**single.html**| renders single pages (e.g., articles).|`leaf`||

## Added Layouts

The following layouts are added by the Milo Docs theme.

|template|description|[BundleType](https://gohugo.io/methods/page/bundletype/)|frontmatter|
|-|-|-|-|-|
|**glossary.html**| renders markdown files as a stacked list in a directory (`dir/_index.md`).|`branch`|`layout: glossary`|
|**tutorial.html**| renders markdown files as a wizard with steps (`dir/_index.md`).|`branch`|`layout: tutorial`|
<<<<<<< HEAD
|**tutorialstep.html**| renders a child markdown file as a tutorial step (`tutorial/step.md`).|`leaf`|`layout: tutStep`|
=======
|**tutorialstep.html**| renders a child markdown file as a tutorial step (`tutorial/step.md`).|`leaf`|`layout: tutStep`|

>>>>>>> a69ec458
<|MERGE_RESOLUTION|>--- conflicted
+++ resolved
@@ -1,12 +1,6 @@
 ---
-<<<<<<< HEAD
 title: defaults
 description: Learn about the default layouts that make up the Milo Docs theme.
-weight: 100
-=======
-title: default
-description: Learn about the default layouts that make up the Milo Docs theme.
->>>>>>> a69ec458
 ---
 
 Layouts in the `_default` folder define the major content types and outputs of your Hugo site. 
@@ -32,9 +26,4 @@
 |-|-|-|-|-|
 |**glossary.html**| renders markdown files as a stacked list in a directory (`dir/_index.md`).|`branch`|`layout: glossary`|
 |**tutorial.html**| renders markdown files as a wizard with steps (`dir/_index.md`).|`branch`|`layout: tutorial`|
-<<<<<<< HEAD
-|**tutorialstep.html**| renders a child markdown file as a tutorial step (`tutorial/step.md`).|`leaf`|`layout: tutStep`|
-=======
-|**tutorialstep.html**| renders a child markdown file as a tutorial step (`tutorial/step.md`).|`leaf`|`layout: tutStep`|
-
->>>>>>> a69ec458
+|**tutorialstep.html**| renders a child markdown file as a tutorial step (`tutorial/step.md`).|`leaf`|`layout: tutStep`|