---
title: readfile
description: learn how to use the readfile shortcode
---
<<<<<<< HEAD
<<<<<<< HEAD
## How it Works
=======
=======
>>>>>>> a69ec458

## How it Work 
>>>>>>> a69ec458b3ea11c71d48381dd708f24d500f1260

### Examples 

{{<readfile file="shared/readfile.md">}}


## Source Code 

{{%include "layouts/shortcodes/readfile.html" "golang" %}}<|MERGE_RESOLUTION|>--- conflicted
+++ resolved
@@ -2,21 +2,13 @@
 title: readfile
 description: learn how to use the readfile shortcode
 ---
-<<<<<<< HEAD
-<<<<<<< HEAD
+
 ## How it Works
-=======
-=======
->>>>>>> a69ec458
-
-## How it Work 
->>>>>>> a69ec458b3ea11c71d48381dd708f24d500f1260
 
 ### Examples 
 
 {{<readfile file="shared/readfile.md">}}
 
-
 ## Source Code 
 
 {{%include "layouts/shortcodes/readfile.html" "golang" %}}